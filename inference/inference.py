# Copyright (c) Meta Platforms, Inc. and affiliates.
# This software may be used and distributed according to the terms of the Llama 2 Community License Agreement.

# from accelerate import init_empty_weights, load_checkpoint_and_dispatch

import fire
import torch
import os
import sys
import time
from typing import List

from transformers import LlamaTokenizer
from safety_utils import get_safety_checker
from model_utils import load_model, load_peft_model, load_llama_from_config
from accelerate.utils import is_xpu_available

def main(
    model_name,
    peft_model: str=None,
    quantization: bool=False,
    max_new_tokens =100, #The maximum numbers of tokens to generate
    prompt_file: str=None,
    seed: int=42, #seed value for reproducibility
    do_sample: bool=True, #Whether or not to use sampling ; use greedy decoding otherwise.
    min_length: int=None, #The minimum length of the sequence to be generated, input prompt + min_new_tokens
    use_cache: bool=True,  #[optional] Whether or not the model should use the past last key/values attentions Whether or not the model should use the past last key/values attentions (if applicable to the model) to speed up decoding.
    top_p: float=1.0, # [optional] If set to float < 1, only the smallest set of most probable tokens with probabilities that add up to top_p or higher are kept for generation.
    temperature: float=1.0, # [optional] The value used to modulate the next token probabilities.
    top_k: int=50, # [optional] The number of highest probability vocabulary tokens to keep for top-k-filtering.
    repetition_penalty: float=1.0, #The parameter for repetition penalty. 1.0 means no penalty.
    length_penalty: int=1, #[optional] Exponential penalty to the length that is used with beam-based generation. 
    enable_azure_content_safety: bool=False, # Enable safety check with Azure content safety api
    enable_sensitive_topics: bool=False, # Enable check for sensitive topics using AuditNLG APIs
    enable_salesforce_content_safety: bool=True, # Enable safety check with Salesforce safety flan t5
    max_padding_length: int=None, # the max padding length to be used with tokenizer padding the prompts.
    use_fast_kernels: bool = False, # Enable using SDPA from PyTroch Accelerated Transformers, make use Flash Attention and Xformer memory-efficient kernels
    **kwargs
):
    if prompt_file is not None:
        assert os.path.exists(
            prompt_file
        ), f"Provided Prompt file does not exist {prompt_file}"
        with open(prompt_file, "r") as f:
            user_prompt = "\n".join(f.readlines())
    elif not sys.stdin.isatty():
        user_prompt = "\n".join(sys.stdin.readlines())
    else:
        print("No user prompt provided. Exiting.")
        sys.exit(1)
    
    # Set the seeds for reproducibility
    if is_xpu_available():
        torch.xpu.manual_seed(seed)
    else:
        torch.cuda.manual_seed(seed)
    torch.manual_seed(seed)
    
    model = load_model(model_name, quantization)
    if peft_model:
        model = load_peft_model(model, peft_model)

    model.eval()
    
    if use_fast_kernels:
        """
        Setting 'use_fast_kernels' will enable
        using of Flash Attention or Xformer memory-efficient kernels 
        based on the hardware being used. This would speed up inference when used for batched inputs.
        """
        try:
            from optimum.bettertransformer import BetterTransformer
            model = BetterTransformer.transform(model)    
        except ImportError:
            print("Module 'optimum' not found. Please install 'optimum' it before proceeding.")

    tokenizer = LlamaTokenizer.from_pretrained(model_name)
    tokenizer.add_special_tokens(
        {
         
            "pad_token": "<PAD>",
        }
    )
    model.resize_token_embeddings(model.config.vocab_size + 1) 
    
    safety_checker = get_safety_checker(enable_azure_content_safety,
                                        enable_sensitive_topics,
                                        enable_salesforce_content_safety,
                                        )

    # Safety check of the user prompt
    safety_results = [check(user_prompt) for check in safety_checker]
    are_safe = all([r[1] for r in safety_results])
    if are_safe:
        print("User prompt deemed safe.")
        print(f"User prompt:\n{user_prompt}")
    else:
        print("User prompt deemed unsafe.")
        for method, is_safe, report in safety_results:
            if not is_safe:
                print(method)
                print(report)
        print("Skipping the inference as the prompt is not safe.")
        sys.exit(1)  # Exit the program with an error status
        
    if peft_model:
        model = load_peft_model(model, peft_model)

    model.eval()
    batch = tokenizer(user_prompt, padding='max_length', truncation=True,max_length=max_padding_length,return_tensors="pt")

<<<<<<< HEAD
    batch = tokenizer(user_prompt, return_tensors="pt")
    if is_xpu_available():
        batch = {k: v.to("xpu") for k, v in batch.items()}
    else:
        batch = {k: v.to("cuda") for k, v in batch.items()}
=======
    batch = {k: v.to("cuda") for k, v in batch.items()}
>>>>>>> 03faba66
    start = time.perf_counter()
    with torch.no_grad():
        outputs = model.generate(
            **batch,
            max_new_tokens=max_new_tokens,
            do_sample=do_sample,
            top_p=top_p,
            temperature=temperature,
            min_length=min_length,
            use_cache=use_cache,
            top_k=top_k,
            repetition_penalty=repetition_penalty,
            length_penalty=length_penalty,
            **kwargs 
        )
    e2e_inference_time = (time.perf_counter()-start)*1000
    print(f"the inference time is {e2e_inference_time} ms")
    output_text = tokenizer.decode(outputs[0], skip_special_tokens=True)
    
    # Safety check of the model output
    safety_results = [check(output_text) for check in safety_checker]
    are_safe = all([r[1] for r in safety_results])
    if are_safe:
        print("User input and model output deemed safe.")
        print(f"Model output:\n{output_text}")
    else:
        print("Model output deemed unsafe.")
        for method, is_safe, report in safety_results:
            if not is_safe:
                print(method)
                print(report)
                

if __name__ == "__main__":
    fire.Fire(main)<|MERGE_RESOLUTION|>--- conflicted
+++ resolved
@@ -108,16 +108,10 @@
 
     model.eval()
     batch = tokenizer(user_prompt, padding='max_length', truncation=True,max_length=max_padding_length,return_tensors="pt")
-
-<<<<<<< HEAD
-    batch = tokenizer(user_prompt, return_tensors="pt")
     if is_xpu_available():
         batch = {k: v.to("xpu") for k, v in batch.items()}
     else:
         batch = {k: v.to("cuda") for k, v in batch.items()}
-=======
-    batch = {k: v.to("cuda") for k, v in batch.items()}
->>>>>>> 03faba66
     start = time.perf_counter()
     with torch.no_grad():
         outputs = model.generate(
